from future.builtins import str
import base64
from email.mime.base import MIMEBase
import email.utils
import mimetypes
import sys
import threading
import uuid
import warnings

from django.conf import settings
from django.core.exceptions import ImproperlyConfigured
from django.core.mail import EmailMultiAlternatives
from django.core.mail.backends.base import BaseEmailBackend

import sendgrid
from sendgrid.helpers.mail import (
<<<<<<< HEAD
    ASM, Attachment, Category, Content, Email, Header, Mail, MailSettings, OpenTracking,
    ClickTracking, SubscriptionTracking,
=======
    Attachment, Category, Content, Email, Header, Mail, MailSettings, OpenTracking,
>>>>>>> 187b9b98
    Personalization, SandBoxMode, Substitution, TrackingSettings, CustomArg
)

from python_http_client.exceptions import HTTPError

SENDGRID_VERSION = sendgrid.__version__

# Need to change imports because of breaking changes in sendgrid's v6 api
# https://github.com/sendgrid/sendgrid-python/releases/tag/v6.0.0
if SENDGRID_VERSION < '6':
    from sendgrid.helpers.mail import ASM
else:
    from sendgrid.helpers.mail import Asm as ASM
    from sendgrid.helpers.mail import IpPoolName

if sys.version_info >= (3.0, 0.0):
    basestring = str


class SendgridBackend(BaseEmailBackend):
    """
    Inherits from and implements the required methods of django.core.mail.backends.base.BaseEmailBackend
    using the sendgrid python api (v5.0+)

    This class uses the api key set in the django setting, SENDGRID_API_KEY.  If you have not set this value (or wish
    to override it), this backend accepts an api_key argument that supersedes the django setting
    """
    def __init__(self, *args, **kwargs):
        super(SendgridBackend, self).__init__(*args, **kwargs)
        if "api_key" in kwargs:
            self.sg = sendgrid.SendGridAPIClient(api_key=kwargs["api_key"])
        elif hasattr(settings, "SENDGRID_API_KEY") and settings.SENDGRID_API_KEY:
            self.sg = sendgrid.SendGridAPIClient(api_key=settings.SENDGRID_API_KEY)
        else:
            raise ImproperlyConfigured("settings.py must contain a value for SENDGRID_API_KEY.  " +
                                       "You may also pass a value to the api_key argument (optional).")

        sandbox_mode_in_debug = True
        if hasattr(settings, "SENDGRID_SANDBOX_MODE_IN_DEBUG"):
            sandbox_mode_in_debug = settings.SENDGRID_SANDBOX_MODE_IN_DEBUG

        self.sandbox_mode = bool(settings.DEBUG) and bool(sandbox_mode_in_debug)

        if self.sandbox_mode:
            warnings.warn("Sendgrid email backend is in sandbox mode!  Emails will not be delivered.")

        track_email = True
        if hasattr(settings, "SENDGRID_TRACK_EMAIL_OPENS"):
            track_email = settings.SENDGRID_TRACK_EMAIL_OPENS
        self.track_email = track_email

        track_click = True
        if hasattr(settings, "SENDGRID_TRACK_EMAIL_CLICKS"):
            track_click = settings.SENDGRID_TRACK_EMAIL_CLICKS
        self.track_click = track_click

        subscription = False
        if hasattr(settings, "SENDGRID_SUBSCRIPTION_ENABLE"):
            subscription = settings.SENDGRID_SUBSCRIPTION_ENABLE
        self.subscription = subscription

        if hasattr(settings, "SENDGRID_ECHO_TO_STDOUT") and settings.SENDGRID_ECHO_TO_STDOUT:
            self._lock = threading.RLock()
            self.stream = kwargs.pop('stream', sys.stdout)
        else:
            self._lock = None
            self.stream = None

    def write_to_stream(self, message):
        msg = message.message()
        msg_data = msg.as_bytes()
        charset = msg.get_charset().get_output_charset() if msg.get_charset() else 'utf-8'
        msg_data = msg_data.decode(charset)
        self.stream.write('%s\n' % msg_data)
        self.stream.write('-' * 79)
        self.stream.write('\n')

    def echo_to_output_stream(self, email_messages):
        """ Write all messages to the stream in a thread-safe way. """
        if not email_messages:
            return
        with self._lock:
            try:
                stream_created = self.open()
                for message in email_messages:
                    self.write_to_stream(message)
                    self.stream.flush()  # flush after each message
                if stream_created:
                    self.close()
            except Exception:
                if not self.fail_silently:
                    raise

    def send_messages(self, email_messages):
        if self.stream:
            self.echo_to_output_stream(email_messages)
        success = 0
        for msg in email_messages:
            data = self._build_sg_mail(msg)

            try:
                resp = self.sg.client.mail.send.post(request_body=data)
                msg.extra_headers['status'] = resp.status_code
                x_message_id = resp.headers.get('x-message-id', None)
                if x_message_id:
                    msg.extra_headers['message_id'] = x_message_id
                success += 1
            except HTTPError:
                if not self.fail_silently:
                    raise
        return success

    def _create_sg_attachment(self, django_attch):
        """
        Handles the conversion between a django attachment object and a sendgrid attachment object.
        Due to differences between sendgrid's API versions, use this method when constructing attachments to ensure
        that attachments get properly instantiated.
        """

        def set_prop(attachment, prop_name, value):
            if SENDGRID_VERSION < '6':
                setattr(attachment, prop_name, value)
            else:
                if prop_name == "filename":
                    prop_name = "name"
                setattr(attachment, 'file_{}'.format(prop_name), value)

        sg_attch = Attachment()

        if isinstance(django_attch, MIMEBase):
            filename = django_attch.get_filename()
            if not filename:
                ext = mimetypes.guess_extension(django_attch.get_content_type())
                filename = "part-{0}{1}".format(uuid.uuid4().hex, ext)
            set_prop(sg_attch, "filename", filename)
            # todo: Read content if stream?
            set_prop(sg_attch, "content", django_attch.get_payload().replace("\n", ""))
            set_prop(sg_attch, "type", django_attch.get_content_type())
            content_id = django_attch.get("Content-ID")
            if content_id:
                # Strip brackets since sendgrid's api adds them
                if content_id.startswith("<") and content_id.endswith(">"):
                    content_id = content_id[1:-1]
                # These 2 properties did not change in v6, so we set them the usual way
                sg_attch.content_id = content_id
                sg_attch.disposition = "inline"

        else:
            filename, content, mimetype = django_attch

            set_prop(sg_attch, "filename", filename)
            # Convert content from chars to bytes, in both Python 2 and 3.
            # todo: Read content if stream?
            if isinstance(content, str):
                content = content.encode('utf-8')
            set_prop(sg_attch, "content", base64.b64encode(content).decode())
            set_prop(sg_attch, "type", mimetype)

        return sg_attch

    def _parse_email_address(self, address):
        name, addr = email.utils.parseaddr(address)
        if not name:
            name = None
        return addr, name

    def _build_sg_mail(self, msg):
        mail = Mail()

        mail.from_email = Email(*self._parse_email_address(msg.from_email))
        mail.subject = msg.subject

        personalization = Personalization()
        for addr in msg.to:
            personalization.add_to(Email(*self._parse_email_address(addr)))

        for addr in msg.cc:
            personalization.add_cc(Email(*self._parse_email_address(addr)))

        for addr in msg.bcc:
            personalization.add_bcc(Email(*self._parse_email_address(addr)))

        if hasattr(msg, 'custom_args'):
            for k, v in msg.custom_args.items():
                personalization.add_custom_arg(CustomArg(k, v))

        personalization.subject = msg.subject

        for k, v in msg.extra_headers.items():
            if k.lower() == "reply-to":
                mail.reply_to = Email(v)
            else:
                personalization.add_header(Header(k, v))

        if hasattr(msg, "template_id"):
            mail.template_id = msg.template_id
            if hasattr(msg, "substitutions"):
                for k, v in msg.substitutions.items():
                    personalization.add_substitution(Substitution(k, v))
            if hasattr(msg, "dynamic_template_data"):
                personalization.dynamic_template_data = msg.dynamic_template_data

        if hasattr(msg, "ip_pool_name"):
            if not isinstance(msg.ip_pool_name, basestring):
                raise ValueError(
                    "ip_pool_name must be a {}, got: {}; ".format(
                        type(msg.ip_pool_name)))

            # Validate ip_pool_name length before attempting to add
            if not 2 <= len(msg.ip_pool_name) <= 64:
                raise ValueError(
                    "the number of characters of ip_pool_name must be min 2 and max 64, got: {}; "
                    "see https://sendgrid.com/docs/API_Reference/Web_API_v3/Mail/"
                    "index.html#-Request-Body-Parameters".format(
                        len(msg.ip_pool_name)))

            if SENDGRID_VERSION < "6":
                ip_pool_name = msg.ip_pool_name
            else:
                ip_pool_name = IpPoolName(msg.ip_pool_name)
            mail.ip_pool_name = ip_pool_name

        # write through the send_at attribute
        if hasattr(msg, "send_at"):
            if not isinstance(msg.send_at, int):
                raise ValueError(
                    "send_at must be an integer, got: {}; "
                    "see https://sendgrid.com/docs/API_Reference/SMTP_API/scheduling_parameters.html#-Send-At".format(
                        type(msg.send_at)))
            personalization.send_at = msg.send_at

        mail.add_personalization(personalization)

        if hasattr(msg, "reply_to") and msg.reply_to:
            if mail.reply_to:
                # If this code path is triggered, the reply_to on the sg mail was set in a header above
                reply_to = Email(*self._parse_email_address(msg.reply_to))
                if reply_to.email != mail.reply_to.email or reply_to.name != mail.reply_to.name:
                    raise ValueError("Sendgrid only allows 1 email in the reply-to field.  " +
                                     "Reply-To header value != reply_to property value.")

            if not isinstance(msg.reply_to, basestring):
                if len(msg.reply_to) > 1:
                    raise ValueError("Sendgrid only allows 1 email in the reply-to field")
                mail.reply_to = Email(*self._parse_email_address(msg.reply_to[0]))
            else:
                mail.reply_to = Email(*self._parse_email_address(msg.reply_to))

        for attch in msg.attachments:
            sg_attch = self._create_sg_attachment(attch)
            mail.add_attachment(sg_attch)

        msg.body = ' ' if msg.body == '' else msg.body

        if isinstance(msg, EmailMultiAlternatives):
            mail.add_content(Content("text/plain", msg.body))
            for alt in msg.alternatives:
                if alt[1] == "text/html":
                    mail.add_content(Content(alt[1], alt[0]))
        elif msg.content_subtype == "html":
            mail.add_content(Content("text/plain", " "))
            mail.add_content(Content("text/html", msg.body))
        else:
            mail.add_content(Content("text/plain", msg.body))

        if hasattr(msg, "categories"):
            for cat in msg.categories:
                mail.add_category(Category(cat))

        if hasattr(msg, "asm"):
            if "group_id" not in msg.asm:
                raise KeyError("group_id not found in asm")

            if "groups_to_display" in msg.asm:
                mail.asm = ASM(msg.asm["group_id"], msg.asm["groups_to_display"])
            else:
                mail.asm = ASM(msg.asm["group_id"])

        mail_settings = MailSettings()
        mail_settings.sandbox_mode = SandBoxMode(self.sandbox_mode)
        mail.mail_settings = mail_settings

        tracking_settings = TrackingSettings()
        tracking_settings.open_tracking = OpenTracking(self.track_email)
        tracking_settings.click_tracking = ClickTracking(self.track_click)
        tracking_settings.subscription_tracking = SubscriptionTracking(self.subscription)
        mail.tracking_settings = tracking_settings

        return mail.get()<|MERGE_RESOLUTION|>--- conflicted
+++ resolved
@@ -15,13 +15,8 @@
 
 import sendgrid
 from sendgrid.helpers.mail import (
-<<<<<<< HEAD
-    ASM, Attachment, Category, Content, Email, Header, Mail, MailSettings, OpenTracking,
-    ClickTracking, SubscriptionTracking,
-=======
     Attachment, Category, Content, Email, Header, Mail, MailSettings, OpenTracking,
->>>>>>> 187b9b98
-    Personalization, SandBoxMode, Substitution, TrackingSettings, CustomArg
+    ClickTracking, SubscriptionTracking, Personalization, SandBoxMode, Substitution, TrackingSettings, CustomArg
 )
 
 from python_http_client.exceptions import HTTPError
